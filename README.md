# Bridging RL Theory and Practice with the Effective Horizon

<<<<<<< HEAD
This repository contains code for the papers [Bridging RL Theory and Practice with the Effective Horizon](https://arxiv.org/abs/2304.09853) and [The Effective Horizon Explains Deep RL Performance in Stochastic Environments](https://arxiv.org/pdf/2312.08369.pdf). It includes the programs used to construct and analyze [the BRIDGE dataset](https://zenodo.org/record/8226192).
=======
*We have switched our deep RL implementations from RLlib to stable-baselines3 and this repository will soon be updated with the new code. We will also add code for our follow up work [The Effective Horizon Explains Deep RL Performance in Stochastic Environments](https://arxiv.org/abs/2312.08369).*

This repository contains code for the paper [Bridging RL Theory and Practice with the Effective Horizon](https://arxiv.org/abs/2304.09853). It includes the programs used to construct and analyze [the BRIDGE dataset](https://zenodo.org/record/8226192).
>>>>>>> 594c0261

Part of the code is written in Python and part in Julia. We used Julia for the programs that construct and analyze the tabular representations of the MDPs in BRIDGE, due to its speed and native support for multithreading. We used Python and [Stable Baselines3](https://github.com/DLR-RM/stable-baselines3) to run the deep RL experiments. In a previous version of the code we used [RLlib](https://www.ray.io/rllib) instead; it should still be possible to run the RLlib experiments by following the [instructions at the bottom of the README](#usage-rllib).

## Installation

1. Install [Python](https://www.python.org/) 3.8, 3.9, or 3.10. Python 3.11 is currently unsupported because [MiniGrid](https://minigrid.farama.org/) does not support it. If you want to run any of the Julia scripts, install [Julia](https://julialang.org/downloads/) 1.8 or later (other versions may work but are untested).
2. Clone the repository:

        git clone https://github.com/cassidylaidlaw/effective-horizon.git
        cd effective-horizon

3. Install pip requirements:

        pip install -r requirements.txt

4. If you want to run deep RL experiments, install `stable-baselines3` and `imitation`:

        pip install stable-baselines3==2.2.1 imitation==1.0.0

5. Install Julia requirements:

        julia --project=EffectiveHorizon.jl -e "using Pkg; Pkg.instantiate()"
   
5. If you want to construct tabular representations of Atari MDPs, run the following command to install our slightly modified version of the Arcading Learning Environment library:

        sudo cp -v EffectiveHorizon.jl/libale_c.so $(julia --project=EffectiveHorizon.jl -e 'using Libdl, ArcadeLearningEnvironment; print(dlpath(ArcadeLearningEnvironment.libale_c))')

6. Install our custom version of the [ALE](https://github.com/Farama-Foundation/Arcade-Learning-Environment) library:

        sudo cp -v EffectiveHorizon.jl/libale_c.so $(julia --project=EffectiveHorizon.jl -e 'using Libdl, ArcadeLearningEnvironment; print(dlpath(ArcadeLearningEnvironment.libale_c))')

7. If you see an error about `libGL.so.1`, install OpenCV 2 dependencies ([more info](https://stackoverflow.com/a/63377623/200508)):

        sudo apt-get update && sudo apt-get install ffmpeg libsm6 libxext6 -y

## Data

The BRIDGE dataset can be downloaded here: https://zenodo.org/record/8226192. The download contains a README with more information about the format of the data.

## Usage

This section explains how to get started with using the code and how to run the experiments from the paper.

### Environments in BRIDGE

All of the environments in BRIDGE are made available as gym environments.

**Atari:** Atari environments follow the naming convention `BRIDGE/$ROM_$HORIZON_fs$FRAMESKIP-v0`. For instance, Pong with a horizon of 50 and frameskip of 30 can be instantiated via `gym.make("BRIDGE/pong_50_fs30-v0")`.

**Procgen:** Procgen environments follow the naming convention `BRIDGE/$GAME_$DIFFICULTY_l$LEVEL_$HORIZON_fs$FRAMESKIP-v0`. For instance, to instantiate CoinRun easy level 0 with a horizon of 10 and frameskip of 8, run `gym.make("BRIDGE/coinrun_easy_l0_10_fs8-v0")`.

**MiniGrid:** MiniGrid environments follow the naming convention `BRIDGE/MiniGrid-$ENV-v0`. For instance, run `gym.make("BRIDGE/MiniGrid-Empty-5x5-v0")` or `gym.make("BRIDGE/MiniGrid-KeyCorridorS3R1-v0")`. There are also versions of the MiniGrid environments with shaped reward functions. There are three shaping functions used in the paper: `Distance`, `OpenDoors`, and `Pickup`. To use the environments with these shaping functions, add the shaping functions and then `Shaped` after the environment name. For instance, run `gym.make("BRIDGE/MiniGrid-Empty-5x5-DistanceShaped-v0")` or `gym.make("BRIDGE/MiniGrid-UnlockPickup-OpenDoorsPickupShaped-v0")`.

#### Sticky-action environments

In [The Effective Horizon Explains Deep RL Performance in Stochastic Environments](https://arxiv.org/pdf/2312.08369.pdf), we used sticky-action versions of the BRIDGE environments where there is a 25% chance of repeating the previous action at each timestep. These environments can be constructed by replacing `-v0` with `-Sticky-v0`.

### RL training

**PPO:** To train PPO on the environments in BRIDGE, run:

    python -m effective_horizon.sb3.train with algo=PPO \
    use_subproc=True env_name="BRIDGE/pong_50_fs30-v0" \
    gamma=1 seed=0 algo_args.n_steps=128 

In both papers, we tuned `n_steps` from the choices of 128 and 1,280.

**DQN:** To train DQN on the environments in BRIDGE, run:

    python -m effective_horizon.sb3.train with algo=DQN \
    env_name="BRIDGE/pong_50_fs30-v0" \
    gamma=1 seed=0 algo_args.exploration_fraction=0.1 algo_args.learning_starts=0

We tuned `exploration_fraction` from the choices of 0.1 and 1.

**GORP:** Greedy Over Random Policy (GORP) was introduced in [Bridging RL Theory and Practice with the Effective Horizon](https://arxiv.org/abs/2304.09853). While there is a [faster Julia implementation of GORP](#running-gorp-empirically), we also provide a Stable-baselines3 implementation so that it can easily be tested in new environments. To train GORP on the environments in BRIDGE, run:

    python -m effective_horizon.sb3.train with algo=GORP \
    env_name="BRIDGE/pong_50_fs30-v0" \
    gamma=1 seed=0 \
    algo_args.episodes_per_action_sequence=$M \
    algo_args.planning_depth=$K

Replace `$M` and `$K` with the parameters $m$ and $k$ (see the paper for more details).

**SQIRL:** Shallow Q-Iteration via Reinforcement Learning (SQIRL) was introduced in [The Effective Horizon Explains Deep RL Performance in Stochastic Environments](https://arxiv.org/pdf/2312.08369.pdf). To train SQIRL on the environments in BRIDGE, run:

    python -m effective_horizon.sb3.train with algo=SQIRL \
    env_name="BRIDGE/pong_50_fs30-Sticky-v0" \
    gamma=1 seed=0 \
    algo_args.episodes_per_timestep=$M \
    algo_args.planning_depth=$K

Again, replace `$M` and `$K` with the parameters $m$ and $k$ described in the paper.

> **Note:** For sticky-action MiniGrid environments, we used `gamma=0.99`, as otherwise we found that deep RL generally failed.

#### Long-horizon Atari environments

In both papers, we also ran experiments comparing RL algorithms on more typical Atari environments that have a maximum episode length of 27,000 timesteps and use a frameskip of only 3 or 4. To train RL algorithms on the *deterministic* versions of these environments (used in the first paper), use the parameters

    env_name=BRIDGE/Atari-v0 rom_file=pong \
    horizon=27_000 frameskip=4 \
    deterministic=True done_on_life_lost=True \
    reward_scale=1 gamma=0.99 timesteps=10_000_000

for the above commands. Replace `pong` with the snake_case name of the game. We set `reward_scale` differently for each Atari games (see Table 5 in the [paper](https://arxiv.org/abs/2304.09853)).

To train RL algorithms on the *stochastic* (sticky-action) versions of these environments (used in the second paper), use the parameters

    env_name=PongNoFrameskip-v4 is_atari=True \
    atari_wrapper_kwargs='{"terminal_on_life_loss": False, "action_repeat_probability": 0.25}' \
    gamma=0.99 use_impala_cnn=True \
    timesteps=10_000_000 eval_freq=100_000

### Constructing and analyzing tabular MDPs

There are a number of scripts, mostly written in Julia, that we used to construct and analyze the tabular representations of the MDPs in the BRIDGE dataset. All of the Julia scripts can be sped up by running them with multiple threads via the flag `--threads`, e.g., `julia --threads=16 --project=EffectiveHorizon.jl ...`. Before running any of these, make sure to set your PYTHONPATH to include the `effective_horizon` package via `export PYTHONPATH=$(pwd)`. Each script is listed below.

**Constructing tabular MDPs:** the `construct_mdp.jl` script constructs tabular representations of the MDPs in BRIDGE.

  * To construct the tabular representation of an Atari MDP, run
   
        julia  --project=EffectiveHorizon.jl EffectiveHorizon.jl/src/construct_mdp.jl \
            --rom freeway \
            -o path/to/store/mdp \
            --horizon 10 \
            --frameskip 30 \
            --done_on_life_lost \
            --save_screens
    
    For the `skiing_10_fs30` MDP, additionally use the option `--noops_after_horizon 200`.
    
  * For a Procgen MDP, run

        julia --project=EffectiveHorizon.jl EffectiveHorizon.jl/src/construct_mdp.jl \
            --env_name maze \
            --distribution_mode easy \
            --level 0 \
            -o path/to/store/mdp \
            --horizon 30 \
            --frameskip 1 \
            --save_screens

  * For a MiniGrid MDP, run

        export PYTHONPATH=$(pwd)
        julia --project=EffectiveHorizon.jl EffectiveHorizon.jl/src/construct_mdp.jl \
            --minigrid \
            --env_name BRIDGE/MiniGrid-KeyCorridorS3R1-v0 \
            -o path/to/store/mdp \
            --horizon 100000000 \
            --frameskip 1

See the appendices of the paper for the exact values of horizon and frameskip used for each Atari/Procgen MDP in BRIDGE. We used the above values for all MiniGrid MDPs, since it is actually possible to enumerate every state in the MiniGrid environments.

This script outputs three files to the directory specified after `-o`:

  * `mdp.npz`: the full tabular representation of the MDP with all states that differ at all in their internal environment representations.
  * `consolidated.npz`: in this representation, states which are indistinguishable (i.e., every sequence of actions leads to the same sequence of rewards and screens) are combined. This is what we used for analysis in the paper.
  * `consolidated_ignore_screen.npz`: similar to `consolidated.npz`, except that we do not consider screens for determinining indistinguishability. That is, states are combined if every sequence of actions leads to the same sequence of rewards.

See [data format](#data-format) for more details of how these files are structured.

**Analyzing MDPs:** the `analyze_mdp.jl` script performs various analyses of MDPs, including those used to calculate many of the sample complexity bounds in our paper. You can run it with the command

    julia --project=EffectiveHorizon.jl EffectiveHorizon.jl/src/analyze_mdp.jl \
        --mdp path/to/mdp/consolidated.npz \
        --horizon 10

Replace the horizon with the appropriate value for the environment. You can also specify an exploration policy with the option `--exploration_policy path/to/exploration_policy.npy` (see exploration policy section below for more details). This will output a few files:

  * `consolidated_analyzed.json`: contains various analysis metrics for the environment, including:
      - `min_k`: minimum value of $k$ for which the MDP is $k$-QVI-solvable.
      - `epw`: the effective planning window $W$.
      - `effective_horizon_results`:
          * `effective_horizon`: a bound on the effective horizon using Theorem 5.4.
      - `min_occupancy_results`: used to calculate the covering length $L$. It can be bounded above by `log(2 * num_states * num_actions) / min_state_action_occupancy`.
  * `consolidated_analyzed_value_dists_*.npy`: these numpy arrays (one for each timestep) contain the full distribution over rewards-to-go when following the exploration policy from each state.

**Computing bounds on the effective horizon:** the `compute_gorp_bounds.jl` script uses the techniques in Appendix C to give more precise bounds on the effective horizon. It can be run with the command

    julia --project=EffectiveHorizon.jl EffectiveHorizon.jl/src/compute_gorp_bounds.jl \
    --mdp path/to/mdp/consolidated.npz \
    --use_value_dists \
    --horizon 10 \
    --max_k 1 \
    -o path/to/output.json

The `--use_value_dists` option relies on the outputs of the `analyze_mdp.jl` script to give tighter bounds. The `--max_k` option specifies the maximum value of $k$ for which a bound on $H_k$ will be calculated. Higher values of $k$ take exponentially longer to run so we recommend starting with a small value (1-3) and increasing it if the bounds are not satisfactory. This script also takes the `--exploration_policy` option, similar to `analyze_mdp.jl`.

The will produce an output JSON file with the following results:

  * `sample_complexity`: the best bound on the sample complexity of GORP over all values of $k$.
  * `effective_horizon`: the best bound on the effective horizon over all values of $k$.
  * `k_results`: bounds on the sample complexity and effective horizon for specific values of $k$.

### Running GORP empirically

To use GORP to learn a policy for an environment, we provide both a gym-compatible Python implementation (documented [above](#rl-training)) and a faster, parallelized Julia implementation which can run on the tabular MDPs in BRIDGE that is described here.

To train GORP with Julia, run:

    julia --project=EffectiveHorizon.jl EffectiveHorizon.jl/src/run_gorp.jl \
    --mdp path/to/mdp/consolidated.npz \
    --horizon 10 \
    --max_sample_complexity 100000000 \
    --num_runs 101 \
    --optimal_return OPTIMAL_RETURN \
    --k $K \\
    -o path/to/output.json

This script works a bit differently from the Python one—given a value of $k$ and the optimal return for the MDP, it searches for the minimum value of $m$ such that GORP finds an optimal policy at least half the time.

It also takes the `--exploration_policy` option, similarly to `analyze_mdp.jl` and `compute_gorp_bounds.jl`.

### Exploration policies

This section describes our experiments on using the effective horizon to understand initializing deep RL with a pretrained policy. We trained exploration policies for many of the Atari and Procgen environments.

**Training an exploration policy for Atari:** we trained these policies using behavior cloning on the [Atari-HEAD dataset](https://arxiv.org/abs/1903.06754). After downloading the data from [Zenodo](https://zenodo.org/record/3451402), convert it to RLlib format by running

    python -m effective_horizon.experiments.convert_atari_head_data with \
    data_dir=path/to/atari_head/freeway out_dir=path/to/rllib_data

Then, run this command on the output of the previous command to filter the actions to the minimal set for each Atari game:

    python -m effective_horizon.experiments.filter_to_minimal_actions with \
    data_dir=path/to/rllib_data rom=freeway out_dir=path/to/rllib_minimal_action_data

Finally, train a behavior cloned policy:

    python -m rl_theory.experiments.train_bc with env_name=mdps/freeway_10_fs30-v0 \
    input=path/to/rllib_minimal_action_data log_dir=data/logs num_workers=0 \
    num_workers=0 entropy_coeff=0.1

This will create a number of checkpoint files under `data/logs`; we use `checkpoint-100` for the exploration policy.

**Training an exploration policy for Procgen:** we trained these policies using PPO on a disjoint set of Procgen levels from those contained in BRIDGE. To train an exploration policy for Procgen, run

    python -m effective_horizon.experiments.train with env_name=procgen procgen_env_name=maze \
    run=PPO train_batch_size=10000 rollout_fragment_length=100 sgd_minibatch_size=1000 \
    num_sgd_iter=10 num_training_iters=2500 seed=0 log_dir=data/logs entropy_coeff=0.1

Again, this will create a number of checkpoint files under `data/logs`; we use `checkpoint-2500`.

**Generating tabular versions of exploration policies:** the policies created by the above commands cannot immediately be used for analysis since they are represented by neural networks rather than tabularly. To convert the neural network policies to tabular representations, take the following steps:

  1. For Atari MDPs, construct a "framestack" version of the MDP. Since neural network policies for Atari typically take in the last few frames in addition to the current one, we must construct a new tabular representation with states based on multiple frames instead of just one. Run
    
         python -m effective_horizon.experiments.convert_atari_mdp_to_framestack with mdp=path/to/mdp/consolidated.npz horizon=10 out=path/to/mdp/consolidated_framestack.npz
     
  2. Now, construct the tabular policy. Run

         python -m effective_horizon.experiments.construct_tabular_policy with mdp=path/to/mdp/consolidated.npz checkpoint=path/to/checkpoint horizon=10 run=RUN out=path/to/mdp/exploration_policy.npy
    
     Replace the horizon with the appropriate horizon and specify `run=BC` for Atari and `run=PPO` for Procgen. The resulting `exploration_policy.npy` file can be passed to the analysis scripts as described above.

## Usage (RLlib)

This section describes how to run experiments with the older RLlib code. Before running these, install RLlib by running

    pip install 'ray[rllib]>=2.5,<2.6'

If you see errors related to `pydantic`, run `pip uninstall -y pydantic`.

### RL training

**PPO:** To train PPO on the environments in BRIDGE, run:

    python -m effective_horizon.experiments.train with env_name="BRIDGE/pong_50_fs30-v0" \
    run=PPO train_batch_size=10000 rollout_fragment_length=100 sgd_minibatch_size=1000 \
    num_sgd_iter=10 num_training_iters=500 seed=0

We tuned `train_batch_size` from the choices of 1,000, 10,000, and 100,000; the `num_training_iters` was set appropriately to 5,000, 500, or 50 respectively so that the total number of environment steps over the course of training was 5 million.

**DQN:** To train DQN on the environments in BRIDGE, run:

    python -m effective_horizon.experiments.train with env_name="BRIDGE/pong_50_fs30-v0" \
    run=FastDQN train_batch_size=10000 rollout_fragment_length=100 sgd_minibatch_size=1000 \
    num_training_iters=1000000 stop_on_timesteps=5000000 seed=0 epsilon_timesteps="$EPSILON_TIMESTEPS" \
    dueling=True double_q=True prioritized_replay=True learning_starts=0 simple_optimizer=True

We tuned `epsilon_timesteps` from the choices of 500,000 and 5,000,000.

**GORP:** To train GORP using the Python implementation, run:

    python -m effective_horizon.experiments.train with env_name="BRIDGE/pong_50_fs30-v0" \
    run=GORP episodes_per_action_seq=$M seed=0

Replace `$M` with the desired parameter $m$ for running GORP. This implementation always uses $k = 1$.

For both PPO and DQN, the level of parallelism can be chosen by adding `num_workers=N` to the command, which will start N worker processes collecting rollouts in parallel.

## Citation

If you find this repository useful for your research, please consider citing one or both of our papers as follows:

    @inproceedings{laidlaw2023effectivehorizon,
      title={Bridging RL Theory and Practice with the Effective Horizon},
      author={Laidlaw, Cassidy and Russell, Stuart and Dragan, Anca},
      booktitle={NeurIPS},
      year={2023}
    }
    @inproceedings{laidlaw2024stochastic,
      title={The Effective Horizon Explains Deep RL Performance in Stochastic Environments},
      author={Laidlaw, Cassidy and Zhu, Banghua and Russell, Stuart and Dragan, Anca},
      booktitle={ICLR},
      year={2024}
    }

## Contact

For questions about the paper or code, please contact cassidy_laidlaw@berkeley.edu.<|MERGE_RESOLUTION|>--- conflicted
+++ resolved
@@ -1,12 +1,6 @@
 # Bridging RL Theory and Practice with the Effective Horizon
 
-<<<<<<< HEAD
 This repository contains code for the papers [Bridging RL Theory and Practice with the Effective Horizon](https://arxiv.org/abs/2304.09853) and [The Effective Horizon Explains Deep RL Performance in Stochastic Environments](https://arxiv.org/pdf/2312.08369.pdf). It includes the programs used to construct and analyze [the BRIDGE dataset](https://zenodo.org/record/8226192).
-=======
-*We have switched our deep RL implementations from RLlib to stable-baselines3 and this repository will soon be updated with the new code. We will also add code for our follow up work [The Effective Horizon Explains Deep RL Performance in Stochastic Environments](https://arxiv.org/abs/2312.08369).*
-
-This repository contains code for the paper [Bridging RL Theory and Practice with the Effective Horizon](https://arxiv.org/abs/2304.09853). It includes the programs used to construct and analyze [the BRIDGE dataset](https://zenodo.org/record/8226192).
->>>>>>> 594c0261
 
 Part of the code is written in Python and part in Julia. We used Julia for the programs that construct and analyze the tabular representations of the MDPs in BRIDGE, due to its speed and native support for multithreading. We used Python and [Stable Baselines3](https://github.com/DLR-RM/stable-baselines3) to run the deep RL experiments. In a previous version of the code we used [RLlib](https://www.ray.io/rllib) instead; it should still be possible to run the RLlib experiments by following the [instructions at the bottom of the README](#usage-rllib).
 
@@ -30,11 +24,7 @@
 
         julia --project=EffectiveHorizon.jl -e "using Pkg; Pkg.instantiate()"
    
-5. If you want to construct tabular representations of Atari MDPs, run the following command to install our slightly modified version of the Arcading Learning Environment library:
-
-        sudo cp -v EffectiveHorizon.jl/libale_c.so $(julia --project=EffectiveHorizon.jl -e 'using Libdl, ArcadeLearningEnvironment; print(dlpath(ArcadeLearningEnvironment.libale_c))')
-
-6. Install our custom version of the [ALE](https://github.com/Farama-Foundation/Arcade-Learning-Environment) library:
+6. If you want to construct tabular representations of Atari MDPs, run the following command to install our custom version of the [ALE](https://github.com/Farama-Foundation/Arcade-Learning-Environment) library:
 
         sudo cp -v EffectiveHorizon.jl/libale_c.so $(julia --project=EffectiveHorizon.jl -e 'using Libdl, ArcadeLearningEnvironment; print(dlpath(ArcadeLearningEnvironment.libale_c))')
 
